--- conflicted
+++ resolved
@@ -46,15 +46,11 @@
 
 #include <rpc/types.h>
 #include <rpc/xdr.h>
-<<<<<<< HEAD
 #include <rpc/rpc.h>
-#include "libc_private.h"
-=======
 
 #if defined(__FreeBSD__) || defined(__NetBSD__)
 #include <libc_private.h>
 #endif
->>>>>>> a12332b4
 
 /*
  * XDR an indirect pointer
