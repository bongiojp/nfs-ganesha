--- conflicted
+++ resolved
@@ -46,11 +46,7 @@
 
 ###########################################################
 
-<<<<<<< HEAD
-OPTIONS="-f $CONFFILE -L $LOGFILE -N NIV_INFO -p $PIDFILE"
-=======
 OPTIONS="-f $CONFFILE -L $LOGFILE -N INFO -p $PIDFILE"
->>>>>>> 831440b7
 RETVAL=0
 prog="ganesha.nfsd"
 CMD_LOGGER="/usr/bin/logger -i -t ganesha.gpfs-init "
