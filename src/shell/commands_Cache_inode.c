--- conflicted
+++ resolved
@@ -1605,28 +1605,6 @@
           "------------------------------------------------------------------------------\n");
 
   /* Statistics for the HashTable */
-<<<<<<< HEAD
-  HashTable_GetStats(fh_to_cache_entry_ht, &hstat);
-  fprintf(output, "Operation            |     ok      |    err      |   notfound  \n");
-  fprintf(output, "Set                  | %11u | %11u | %11u \n",
-          hstat.dynamic.ok.nb_set, hstat.dynamic.err.nb_set,
-          hstat.dynamic.notfound.nb_set);
-  fprintf(output, "Test                 | %11u | %11u | %11u \n",
-          hstat.dynamic.ok.nb_test, hstat.dynamic.err.nb_test,
-          hstat.dynamic.notfound.nb_test);
-  fprintf(output, "Get                  | %11u | %11u | %11u \n", hstat.dynamic.ok.nb_get,
-          hstat.dynamic.err.nb_get, hstat.dynamic.notfound.nb_get);
-  fprintf(output, "Del                  | %11u | %11u | %11u \n", hstat.dynamic.ok.nb_del,
-          hstat.dynamic.err.nb_del, hstat.dynamic.notfound.nb_del);
-  fprintf(output,
-          "------------------------------------------------------------------------------\n");
-  fprintf(output, "There are %d entries in the Cache inode HashTable\n",
-          hstat.dynamic.nb_entries);
-  fprintf(output,
-          "index_size=%d  min_rbt_num_node=%d  max_rbt_num_node=%d average_rbt_num_node=%d\n",
-          fh_to_cache_entry_ht->parameter.index_size, hstat.computed.min_rbt_num_node,
-          hstat.computed.max_rbt_num_node, hstat.computed.average_rbt_num_node);
-=======
   HashTable_GetStats(ht, &hstat);
   fprintf(output, "There are %zu entries in the Cache inode HashTable\n",
           hstat.entries);
@@ -1634,7 +1612,6 @@
           "index_size=%"PRIu32"  min_rbt_num_node=%zu  max_rbt_num_node=%zu average_rbt_num_node=%zu\n",
           ht->parameter.index_size, hstat.min_rbt_num_node,
           hstat.max_rbt_num_node, hstat.average_rbt_num_node);
->>>>>>> 19649f22
   fprintf(output,
           "------------------------------------------------------------------------------\n");
   fprintf(output,
