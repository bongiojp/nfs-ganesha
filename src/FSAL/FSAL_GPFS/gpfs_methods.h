/* GPFS methods for handles
 */

#include <fcntl.h>
#include "include/gpfs_nfs.h"

/* private helpers from export
 */

struct fsal_staticfsinfo_t *gpfs_staticinfo(struct fsal_module *hdl);

/* method proto linkage to handle.c for export
 */

fsal_status_t gpfs_lookup_path(struct fsal_export *exp_hdl,
			       const char *path,
			       struct fsal_obj_handle **handle);

fsal_status_t gpfs_create_handle(struct fsal_export *exp_hdl,
				 struct gsh_buffdesc *hdl_desc,
				 struct fsal_obj_handle **handle);

/*
 * GPFS internal export
 */

struct gpfs_fsal_export {
	struct fsal_export export;
	struct fsal_filesystem *root_fs;
	struct glist_head filesystems;
	bool pnfs_ds_enabled;
	bool pnfs_mds_enabled;
};

/*
 * GPFS internal filesystem
 */
struct gpfs_filesystem {
	struct fsal_filesystem *fs;
	int root_fd;
	struct glist_head exports;
	bool up_thread_started;
	const struct fsal_up_vector *up_ops;
	pthread_t up_thread; /* upcall thread */
};

/*
 * Link GPFS file systems and exports
 * Supports a many-to-many relationship
 */
struct gpfs_filesystem_export_map {
	struct gpfs_fsal_export *exp;
	struct gpfs_filesystem *fs;
	struct glist_head on_exports;
	struct glist_head on_filesystems;
};

void gpfs_extract_fsid(struct gpfs_file_handle *fh,
		       enum fsid_type *fsid_type,
		       struct fsal_fsid__ *fsid);

void gpfs_unexport_filesystems(struct gpfs_fsal_export *exp);

<<<<<<< HEAD
#define gpfs_alloc_handle(fh)						\
	do {								\
		(fh) = alloca(sizeof(struct gpfs_file_handle));		\
		memset((fh), 0, (sizeof(struct gpfs_file_handle)));	\
		(fh)->handle_size = gpfs_max_fh_size;		\
	} while (0)

#define gpfs_malloc_handle(fh)						\
	do {								\
		(fh) = gsh_calloc(1, sizeof(struct gpfs_file_handle));	\
		(fh)->handle_size = gpfs_max_fh_size;		\
	} while (0)

=======
>>>>>>> 831440b7
/*
 * GPFS internal object handle
 * handle is a pointer because
 *  a) the last element of file_handle is a char[] meaning variable len...
 *  b) we cannot depend on it *always* being last or being the only
 *     variable sized struct here...  a pointer is safer.
 * wrt locks, should this be a lock counter??
 * AF_UNIX sockets are strange ducks.  I personally cannot see why they
 * are here except for the ability of a client to see such an animal with
 * an 'ls' or get rid of one with an 'rm'.  You can't open them in the
 * usual file way so open_by_handle_at leads to a deadend.  To work around
 * this, we save the args that were used to mknod or lookup the socket.
 */

struct gpfs_fsal_obj_handle {
	struct fsal_obj_handle obj_handle;
	struct gpfs_file_handle *handle;
	union {
		struct {
			int fd;
			fsal_openflags_t openflags;
		} file;
		struct {
			unsigned char *link_content;
			int link_size;
		} symlink;
	} u;
};

	/* I/O management */
fsal_status_t gpfs_open(struct fsal_obj_handle *obj_hdl,
			fsal_openflags_t openflags);
fsal_status_t gpfs_reopen(struct fsal_obj_handle *obj_hdl,
			  fsal_openflags_t openflags);
fsal_openflags_t gpfs_status(struct fsal_obj_handle *obj_hdl);
fsal_status_t gpfs_read(struct fsal_obj_handle *obj_hdl,
			uint64_t offset,
			size_t buffer_size, void *buffer, size_t *read_amount,
			bool *end_of_file);
fsal_status_t gpfs_read_plus(struct fsal_obj_handle *obj_hdl,
			uint64_t offset,
			size_t buffer_size, void *buffer, size_t *read_amount,
			bool *end_of_file, struct io_info *info);
fsal_status_t gpfs_write(struct fsal_obj_handle *obj_hdl,
			 uint64_t offset,
			 size_t buffer_size, void *buffer,
			 size_t *write_amount, bool *fsal_stable);
fsal_status_t gpfs_write_plus(struct fsal_obj_handle *obj_hdl,
			 uint64_t offset,
			 size_t buffer_size, void *buffer,
			 size_t *write_amount, bool *fsal_stable,
			 struct io_info *info);
fsal_status_t gpfs_seek(struct fsal_obj_handle *obj_hdl,
			 struct io_info *info);
fsal_status_t gpfs_io_advise(struct fsal_obj_handle *obj_hdl,
			 struct io_hints *hints);
fsal_status_t gpfs_commit(struct fsal_obj_handle *obj_hdl,	/* sync */
			  off_t offset, size_t len);
fsal_status_t gpfs_lock_op(struct fsal_obj_handle *obj_hdl,
			   void *p_owner,
			   fsal_lock_op_t lock_op,
			   fsal_lock_param_t *request_lock,
			   fsal_lock_param_t *conflicting_lock);
fsal_status_t gpfs_share_op(struct fsal_obj_handle *obj_hdl, void *p_owner,
			    fsal_share_param_t request_share);
fsal_status_t gpfs_close(struct fsal_obj_handle *obj_hdl);
fsal_status_t gpfs_lru_cleanup(struct fsal_obj_handle *obj_hdl,
			       lru_actions_t requests);

/* extended attributes management */
fsal_status_t gpfs_list_ext_attrs(struct fsal_obj_handle *obj_hdl,
				  const struct req_op_context *opctx,
				  unsigned int cookie,
				  fsal_xattrent_t *xattrs_tab,
				  unsigned int xattrs_tabsize,
				  unsigned int *p_nb_returned,
				  int *end_of_list);

fsal_status_t gpfs_getextattr_id_by_name(struct fsal_obj_handle *obj_hdl,
					 const struct req_op_context *opctx,
					 const char *xattr_name,
					 unsigned int *pxattr_id);

fsal_status_t gpfs_getextattr_value_by_name(struct fsal_obj_handle *obj_hdl,
					    const struct req_op_context *opctx,
					    const char *xattr_name,
					    caddr_t buffer_addr,
					    size_t buffer_size,
					    size_t *p_output_size);

fsal_status_t gpfs_getextattr_value_by_id(struct fsal_obj_handle *obj_hdl,
					  const struct req_op_context *opctx,
					  unsigned int xattr_id,
					  caddr_t buffer_addr,
					  size_t buffer_size,
					  size_t *p_output_size);

fsal_status_t gpfs_setextattr_value(struct fsal_obj_handle *obj_hdl,
				    const struct req_op_context *opctx,
				    const char *xattr_name, caddr_t buffer_addr,
				    size_t buffer_size, int create);

fsal_status_t gpfs_setextattr_value_by_id(struct fsal_obj_handle *obj_hdl,
					  const struct req_op_context *opctx,
					  unsigned int xattr_id,
					  caddr_t buffer_addr,
					  size_t buffer_size);

fsal_status_t gpfs_getextattr_attrs(struct fsal_obj_handle *obj_hdl,
				    const struct req_op_context *opctx,
				    unsigned int xattr_id,
				    struct attrlist *p_attrs);

fsal_status_t gpfs_remove_extattr_by_id(struct fsal_obj_handle *obj_hdl,
					const struct req_op_context *opctx,
					unsigned int xattr_id);

fsal_status_t gpfs_remove_extattr_by_name(struct fsal_obj_handle *obj_hdl,
					  const struct req_op_context *opctx,
					  const char *xattr_name);

bool gpfs_compare(struct fsal_obj_handle *obj_hdl,
		  struct fsal_obj_handle *other_hdl);<|MERGE_RESOLUTION|>--- conflicted
+++ resolved
@@ -61,22 +61,6 @@
 
 void gpfs_unexport_filesystems(struct gpfs_fsal_export *exp);
 
-<<<<<<< HEAD
-#define gpfs_alloc_handle(fh)						\
-	do {								\
-		(fh) = alloca(sizeof(struct gpfs_file_handle));		\
-		memset((fh), 0, (sizeof(struct gpfs_file_handle)));	\
-		(fh)->handle_size = gpfs_max_fh_size;		\
-	} while (0)
-
-#define gpfs_malloc_handle(fh)						\
-	do {								\
-		(fh) = gsh_calloc(1, sizeof(struct gpfs_file_handle));	\
-		(fh)->handle_size = gpfs_max_fh_size;		\
-	} while (0)
-
-=======
->>>>>>> 831440b7
 /*
  * GPFS internal object handle
  * handle is a pointer because
