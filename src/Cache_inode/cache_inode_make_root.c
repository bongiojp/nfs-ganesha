/*
 * vim:expandtab:shiftwidth=8:tabstop=8:
 *
 * Copyright CEA/DAM/DIF  (2008)
 * contributeur : Philippe DENIEL   philippe.deniel@cea.fr
 *                Thomas LEIBOVICI  thomas.leibovici@cea.fr
 *
 *
 * This program is free software; you can redistribute it and/or
 * modify it under the terms of the GNU Lesser General Public
 * License as published by the Free Software Foundation; either
 * version 3 of the License, or (at your option) any later version.
 * 
 * This program is distributed in the hope that it will be useful,
 * but WITHOUT ANY WARRANTY; without even the implied warranty of
 * MERCHANTABILITY or FITNESS FOR A PARTICULAR PURPOSE.  See the GNU
 * Lesser General Public License for more details.
 * 
 * You should have received a copy of the GNU Lesser General Public
 * License along with this library; if not, write to the Free Software
 * Foundation, Inc., 51 Franklin Street, Fifth Floor, Boston, MA  02110-1301  USA
 * 
 * ---------------------------------------
 */

/**
 * \file    cache_inode_make_root.c
 * \author  $Author: deniel $
 * \date    $Date: 2005/11/28 17:02:26 $
 * \version $Revision: 1.12 $
 * \brief   Insert in the cache an entry that is the root of the FS cached.
 *
 * cache_inode_make_root.c : Inserts in the cache an entry that is the root of the FS cached.
 *
 *
 */
#ifdef HAVE_CONFIG_H
#include "config.h"
#endif

#ifdef _SOLARIS
#include "solaris_port.h"
#endif                          /* _SOLARIS */

#include "LRU_List.h"
#include "log_macros.h"
#include "HashData.h"
#include "HashTable.h"
#include "fsal.h"
#include "cache_inode.h"
#include "stuff_alloc.h"

#include <unistd.h>
#include <sys/types.h>
#include <sys/param.h>
#include <time.h>
#include <pthread.h>

/**
 * cache_inode_make_root: Inserts the root of a FS in the cache.
 *
 * Inserts the root of a FS in the cache. This function will be called at junction traversal.
 *
 * @param pfsdata [IN] FSAL data for the root. 
 * @param ht [IN] hash table used for the cache, unused in this call.
 * @param pclient [INOUT] ressource allocated by the client for the nfs management.
 * @param pcontext [IN] FSAL credentials. Unused here. 
 * @param pstatus [OUT] returned status.
 */

cache_entry_t *cache_inode_make_root(cache_inode_fsal_data_t * pfsdata,
                                     cache_inode_policy_t policy,
                                     hash_table_t * ht,
                                     cache_inode_client_t * pclient,
                                     fsal_op_context_t * pcontext,
                                     cache_inode_status_t * pstatus)
{
  cache_entry_t *pentry = NULL;
  cache_inode_parent_entry_t *next_parent_entry = NULL;

  /* sanity check */
  if(pstatus == NULL)
    return NULL;

  /* Set the return default to CACHE_INODE_SUCCESS */
  *pstatus = CACHE_INODE_SUCCESS;

  /* BUGAZOMEU: gestion de junctions, : peut etre pas correct de faire pointer root sur lui meme */
<<<<<<< HEAD
  if((pentry = cache_inode_new_entry( pfsdata, 
                                      NULL, 
                                      DIR_BEGINNING, 
                                      policy,
                                      NULL, 
                                      NULL, 
                                      ht,
                                      pclient, 
                                      pcontext, 
                                      FALSE,    /* This is a population, not a creation */
                                      pstatus)) != NULL)
=======
  if((pentry = cache_inode_new_entry(pfsdata, NULL, DIRECTORY, NULL,
				     NULL, ht, pclient, pcontext,
				     FALSE, /* population, not creation */
                                     pstatus)) != NULL)
>>>>>>> 9a108b11
    {
      GetFromPool(next_parent_entry, &pclient->pool_parent,
		  cache_inode_parent_entry_t);

      if(next_parent_entry == NULL)
        {
          *pstatus = CACHE_INODE_MALLOC_ERROR;
          pentry = NULL;
          return pentry;
        }

      pentry->parent_list = next_parent_entry;

      /* /!\ root is it own ".." */
      pentry->parent_list->parent = pentry;
      pentry->parent_list->next_parent = NULL;
    }

  return pentry;
}                               /* cache_inode_make_root */<|MERGE_RESOLUTION|>--- conflicted
+++ resolved
@@ -86,10 +86,9 @@
   *pstatus = CACHE_INODE_SUCCESS;
 
   /* BUGAZOMEU: gestion de junctions, : peut etre pas correct de faire pointer root sur lui meme */
-<<<<<<< HEAD
   if((pentry = cache_inode_new_entry( pfsdata, 
                                       NULL, 
-                                      DIR_BEGINNING, 
+                                      DIRECTORY, 
                                       policy,
                                       NULL, 
                                       NULL, 
@@ -98,12 +97,6 @@
                                       pcontext, 
                                       FALSE,    /* This is a population, not a creation */
                                       pstatus)) != NULL)
-=======
-  if((pentry = cache_inode_new_entry(pfsdata, NULL, DIRECTORY, NULL,
-				     NULL, ht, pclient, pcontext,
-				     FALSE, /* population, not creation */
-                                     pstatus)) != NULL)
->>>>>>> 9a108b11
     {
       GetFromPool(next_parent_entry, &pclient->pool_parent,
 		  cache_inode_parent_entry_t);
