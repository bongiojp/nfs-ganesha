/*
 * vim:expandtab:shiftwidth=8:tabstop=8:
 *
 * Copyright CEA/DAM/DIF  (2005)
 * contributeur : Philippe DENIEL   philippe.deniel@cea.fr
 *                Thomas LEIBOVICI  thomas.leibovici@cea.fr
 *
 *
 * This program is free software; you can redistribute it and/or
 * modify it under the terms of the GNU Lesser General Public
 * License as published by the Free Software Foundation; either
 * version 3 of the License, or (at your option) any later version.
 *
 * This program is distributed in the hope that it will be useful,
 * but WITHOUT ANY WARRANTY; without even the implied warranty of
 * MERCHANTABILITY or FITNESS FOR A PARTICULAR PURPOSE.  See the GNU
 * Lesser General Public License for more details.
 *
 * You should have received a copy of the GNU Lesser General Public
 * License along with this library; if not, write to the Free Software
 * Foundation, Inc., 51 Franklin Street, Fifth Floor, Boston, MA  02110-1301  USA
 *
 * ---------------------------------------
 */

/**
 * \file    cache_inode_fsal_hash.c
 * \author  $Author: leibovic $
 * \date    $Date: 2006/01/20 07:39:23 $
 * \version $Revision: 1.9 $
 * \brief   Glue functions between the FSAL and the Cache inode layers.
 *
 * cache_inode_fsal_glue.c : Glue functions between the FSAL and the Cache inode layers.
 *
 */
#ifdef HAVE_CONFIG_H
#include "config.h"
#endif

#ifdef _SOLARIS
#include "solaris_port.h"
#endif                          /* _SOLARIS */

#include "log.h"
#include "err_fsal.h"
#include "err_cache_inode.h"
#include "stuff_alloc.h"
#include "nfs_core.h"
#include <unistd.h>             /* for using gethostname */
#include <stdlib.h>             /* for using exit */
#include <strings.h>
#include <sys/types.h>

/**
 *
 * cache_inode_fsal_hash_func: Compute the hash value for the cache_inode hash table.
 *
 * Computes the hash value for the cache_inode hash table. This function is specific
 * to use with HPSS/FSAL.
 *
 * @param hparam [IN] hash table parameter.
 * @param buffclef [IN] key to be used for computing the hash value.
 * @return the computed hash value.
 *
 */
uint32_t cache_inode_fsal_hash_func(hash_parameter_t * p_hparam,
                                    hash_buffer_t * buffclef)
{
    unsigned long h = 0;
    char printbuf[512];
    fsal_handle_t *pfsal_handle = (fsal_handle_t *) (buffclef->pdata);

    h = FSAL_Handle_to_HashIndex(pfsal_handle, 0,
                                 p_hparam->alphabet_length,
                                 p_hparam->index_size);

    if(isFullDebug(COMPONENT_HASHTABLE))
        {
            snprintHandle(printbuf, 512, pfsal_handle);
            LogFullDebug(COMPONENT_HASHTABLE,
                         "hash_func key: buff = (Handle=%s, Cookie=%"PRIu64"), hash value=%lu",
                         printbuf, 0UL, h);
        }

    return h;
}                               /* cache_inode_fsal_hash_func */

/**
 *
 * cache_inode_fsal_rbt_func: Compute the rbt value for the cache_inode hash table.
 *
 * Computes the rbt value for the cache_inode hash table. This function is specific
 * to use with HPSS/FSAL.
 *
 * @param hparam [IN] hash table parameter.
 * @param buffclef [IN] key to be used for computing the hash value.
 * @return the computed rbt value.
 *
 */
uint64_t cache_inode_fsal_rbt_func(hash_parameter_t * p_hparam,
                                   hash_buffer_t * buffclef)
{
    /*
     * A polynomial function too, but reversed, to avoid
     * producing same value as decimal_simple_hash_func
     */
    uint32_t h = 0;
    char printbuf[512];
    fsal_handle_t *pfsal_handle = (fsal_handle_t *) (buffclef->pdata);

    h = Lookup3_hash_buff((char *)pfsal_handle, buffclef->len );

    if(isFullDebug(COMPONENT_HASHTABLE))
        {
            snprintHandle(printbuf, 512, pfsal_handle);
            LogFullDebug(COMPONENT_HASHTABLE,
                         "hash_func rbt: buff = (Handle=%s, Cookie=%"PRIu64"), value=%u",
                         printbuf, 0UL, h);
        }
    return h;
}                               /* cache_inode_fsal_rbt_func */

unsigned long __cache_inode_fsal_rbt_func(hash_parameter_t * p_hparam,
                                        hash_buffer_t * buffclef)
{
    /*
     * A polynomial function too, but reversed, to avoid
     * producing same value as decimal_simple_hash_func
     */
    unsigned long h = 0;
    fsal_handle_t *pfsal_handle = (fsal_handle_t *) (buffclef->pdata);
    char printbuf[512];

    h = FSAL_Handle_to_RBTIndex(pfsal_handle, 0);

    if(isFullDebug(COMPONENT_HASHTABLE))
        {
            snprintHandle(printbuf, 512, pfsal_handle);
            LogFullDebug(COMPONENT_HASHTABLE,
                         "hash_func rbt: buff = (Handle=%s, Cookie=%"PRIu64"), value=%lu",
                         printbuf, 0UL, h);
        }
    return h;
}                               /* cache_inode_fsal_rbt_func */

/**
 *
 * cache_inode_fsal_rbt_both: Computes both the rbt value and the hash value in one pass.
 *
 *  Computes both the rbt value and the hash value in one pass.
 *
 * @param hparam [IN] hash table parameter.
 * @param buffclef [IN] key to be used for computing the hash value.
 * @param phashval [OUT] a pointer to uint32_t to receive the computed hash value
 * @param prbtval [OUT] a pointer to uint32_t to receive the computed rbt value
 *
 * @return 1 if successful, 0 if failed
 *
 */

int cache_inode_fsal_rbt_both_on_fsal(hash_parameter_t * p_hparam,
                                      hash_buffer_t    * buffclef,
                                      uint32_t * phashval, uint64_t * prbtval)
{
    char printbuf[512];
    unsigned int rc = 0 ;
<<<<<<< HEAD
    fsal_handle_t *pfsal_handle = (fsal_handle_t *) (buffclef->pdata);

    rc = FSAL_Handle_to_Hash_both( pfsal_handle, 0,
				   p_hparam->alphabet_length, p_hparam->index_size,
				   phashval, prbtval ) ;
=======
    /* ACE: This is a temporary hack so we don't have to change every FSAL
       right now. */
    unsigned int FSALindex = 0;
    unsigned int FSALrbt = 0;

    cache_inode_fsal_data_t *pfsdata = (cache_inode_fsal_data_t *) (buffclef->pdata);

    rc = FSAL_Handle_to_Hash_both( &pfsdata->handle, pfsdata->cookie,
                                   p_hparam->alphabet_length, p_hparam->index_size,
                                   &FSALindex, &FSALrbt);
>>>>>>> 19649f22

    *phashval = FSALindex;
    *prbtval = FSALrbt;
    if( rc == 0 )
      {
          snprintHandle(printbuf, 512, pfsal_handle);
          LogMajor(COMPONENT_HASHTABLE,
                   "Unable to hash (Handle=%s, Cookie=%"PRIu64")",
                   printbuf, 0UL);
          return 0 ;
      }

    if(isFullDebug(COMPONENT_HASHTABLE))
      {
          snprintHandle(printbuf, 512, pfsal_handle);
          LogFullDebug(COMPONENT_HASHTABLE,
<<<<<<< HEAD
                       "hash_func rbt both: buff = (Handle=%s, Cookie=%"PRIu64"), hashvalue=%u rbtvalue=%u",
                       printbuf, 0UL, *phashval, *prbtval );
=======
                       "hash_func rbt both: buff = (Handle=%s,"
                       " Cookie=%"PRIu64"), hashvalue=%"PRIu32
                       " rbtvalue=%"PRIu64,
                       printbuf, pfsdata->cookie, *phashval, *prbtval );
>>>>>>> 19649f22
      }

   /* Success */
   return 1 ;
} /*  cache_inode_fsal_rbt_both */

int cache_inode_fsal_rbt_both_locally(hash_parameter_t * p_hparam,
                                      hash_buffer_t    * buffclef,
                                      uint32_t * phashval, uint64_t * prbtval)
{
    char printbuf[512];
    uint32_t h1 = 0 ;
    uint32_t h2 = 0 ;
    fsal_handle_t *pfsal_handle = (fsal_handle_t *) (buffclef->pdata);

    Lookup3_hash_buff_dual((char *)pfsal_handle, buffclef->len,
                           &h1, &h2  );

    h1 = h1 % p_hparam->index_size ;

    *phashval = h1 ;
    *prbtval = h2 ;

    if(isFullDebug(COMPONENT_HASHTABLE))
        {
            snprintHandle(printbuf, 512, pfsal_handle);
            LogFullDebug(COMPONENT_HASHTABLE,
                         "hash_func rbt both: buff = (Handle=%s, Cookie=%"PRIu64"), hashvalue=%u rbtvalue=%u",
                         printbuf, 0UL, h1, h2 );
        }

   /* Success */
   return 1 ;
} /*  cache_inode_fsal_rbt_both */


int cache_inode_fsal_rbt_both( hash_parameter_t * p_hparam,
                               hash_buffer_t    * buffclef,
                               uint32_t * phashval, uint64_t * prbtval )
{
  if( nfs_param.cache_layers_param.cache_inode_client_param.use_fsal_hash == FALSE )
    return cache_inode_fsal_rbt_both_locally( p_hparam, buffclef, phashval, prbtval ) ;
  else
    return cache_inode_fsal_rbt_both_on_fsal( p_hparam, buffclef, phashval, prbtval ) ;
}



int display_key(hash_buffer_t * pbuff, char *str)
{
    char buffer[128];

    snprintHandle(buffer, 128, pbuff->pdata);

    return snprintf(str, HASHTABLE_DISPLAY_STRLEN,
                    "(Handle=%s, Cookie=%"PRIu64")", buffer, 0UL);
}

int display_not_implemented(hash_buffer_t * pbuff, char *str)
{

    return snprintf(str, HASHTABLE_DISPLAY_STRLEN,
                    "Print Not Implemented");
}

int display_value(hash_buffer_t * pbuff, char *str)
{
    cache_entry_t *pentry;

    pentry = (cache_entry_t *) pbuff->pdata;

    return snprintf(str, HASHTABLE_DISPLAY_STRLEN,
                    "(Type=%d, Address=%p)",
                    pentry->type, pentry);
}<|MERGE_RESOLUTION|>--- conflicted
+++ resolved
@@ -164,53 +164,42 @@
 {
     char printbuf[512];
     unsigned int rc = 0 ;
-<<<<<<< HEAD
-    fsal_handle_t *pfsal_handle = (fsal_handle_t *) (buffclef->pdata);
-
-    rc = FSAL_Handle_to_Hash_both( pfsal_handle, 0,
-				   p_hparam->alphabet_length, p_hparam->index_size,
-				   phashval, prbtval ) ;
-=======
-    /* ACE: This is a temporary hack so we don't have to change every FSAL
-       right now. */
     unsigned int FSALindex = 0;
     unsigned int FSALrbt = 0;
 
-    cache_inode_fsal_data_t *pfsdata = (cache_inode_fsal_data_t *) (buffclef->pdata);
+    /**
+     * @todo ACE: This is a temporary hack so we don't have to change every FSAL
+     * right now.
+     */
 
     rc = FSAL_Handle_to_Hash_both( &pfsdata->handle, pfsdata->cookie,
-                                   p_hparam->alphabet_length, p_hparam->index_size,
+                                   p_hparam->alphabet_length,
+                                   p_hparam->index_size,
                                    &FSALindex, &FSALrbt);
->>>>>>> 19649f22
 
     *phashval = FSALindex;
     *prbtval = FSALrbt;
     if( rc == 0 )
-      {
-          snprintHandle(printbuf, 512, pfsal_handle);
-          LogMajor(COMPONENT_HASHTABLE,
-                   "Unable to hash (Handle=%s, Cookie=%"PRIu64")",
-                   printbuf, 0UL);
-          return 0 ;
-      }
+    {
+         snprintHandle(printbuf, 512, pfsal_handle);
+         LogMajor(COMPONENT_HASHTABLE,
+                  "Unable to hash (Handle=%s, Cookie=%"PRIu64")",
+                  printbuf, 0UL);
+         return 0 ;
+    }
 
     if(isFullDebug(COMPONENT_HASHTABLE))
       {
           snprintHandle(printbuf, 512, pfsal_handle);
           LogFullDebug(COMPONENT_HASHTABLE,
-<<<<<<< HEAD
-                       "hash_func rbt both: buff = (Handle=%s, Cookie=%"PRIu64"), hashvalue=%u rbtvalue=%u",
-                       printbuf, 0UL, *phashval, *prbtval );
-=======
                        "hash_func rbt both: buff = (Handle=%s,"
                        " Cookie=%"PRIu64"), hashvalue=%"PRIu32
                        " rbtvalue=%"PRIu64,
                        printbuf, pfsdata->cookie, *phashval, *prbtval );
->>>>>>> 19649f22
       }
 
-   /* Success */
-   return 1 ;
+    /* Success */
+    return 1 ;
 } /*  cache_inode_fsal_rbt_both */
 
 int cache_inode_fsal_rbt_both_locally(hash_parameter_t * p_hparam,
